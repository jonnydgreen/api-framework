#!/usr/bin/env deno run

// Copyright 2024-2024 the API framework authors. All rights reserved. MIT license.

// deno-lint-ignore-file

export type ClassType<T> = new (...args: any[]) => T;

export type MaybeClassType<T> = ClassType<T> | T;

type MaybeClassTypes<T> = { [P in keyof T]: MaybeClassType<T[P]> };

type MapScalar<T> = T extends String
  ? string
  : T extends Number
  ? number
  : T extends Boolean
  ? boolean
  : T extends undefined
  ? undefined
  : T extends null
  ? null
  : T;

type MapTypes<T> = { [P in keyof T]: MapScalar<T[P]> };

export class Hello {
  public name!: string;
  public address!: string;
}

export interface ObjectType {
  __typename: string;
}

export class Apple implements ObjectType {
  public __typename!: "Apple";
  public ripeness!: string;
  public color!: string;
}

export class Orange implements ObjectType {
  public __typename!: "Orange";
  public ripeness!: string;
  public tang!: string;
}

export class JackFruit implements ObjectType {
  public __typename!: "JackFruit";
  public ripeness!: string;
  public jack!: string;
}

export interface PostOptions<R> {
  outputType: MaybeClassType<R>;
}

const listKey = Symbol("framework.list");

function List<T>(input: MaybeClassType<T>): T[] {
  return listKey as unknown as T[];
}

const tupleKey = Symbol("framework.tuple");

function Tuple<U, T extends any[]>(
  first: MaybeClassType<U>,
  ...args: MaybeClassTypes<T>
): MapTypes<[U, ...T]> {
  return tupleKey as unknown as MapTypes<[U, ...T]>;
}

const unionKey = Symbol("framework.union");

type UnionTypes<T> = T extends (infer U)[] ? MapScalar<U> : never;

function Union<U, T extends any[]>(
  first: MaybeClassType<U>,
  ...args: MaybeClassTypes<T>
): UnionTypes<[U, ...T]> {
  return unionKey as unknown as UnionTypes<[U, ...T]>;
}

export type MaybePromise<T> = T;

function Post<R>(options: PostOptions<R>) {
  return function post<T extends (...args: any[]) => MaybePromise<R>>(
    target: T,
    context: ClassMethodDecoratorContext
  ): void {
    const methodName = context.name;
    if (context.private) {
      throw new Error(
        `'bound' cannot decorate private properties like ${
          methodName as string
        }.`
      );
    }
    context.addInitializer(function (this: unknown) {
      const thisArg = this as ClassType<unknown>;
      const className = thisArg.constructor.name;
      console.log({ className, methodName, this: this, target, context });
    });
  };
}

export class Controller {
  @Post({ outputType: Hello })
  public getHello(): Hello {
    return {
      name: "name",
      address: "address",
    };
  }

  @Post({ outputType: List(Hello) })
  public getHelloList(): Hello[] {
    return [
      {
        name: "name",
        address: "address",
      },
    ];
  }

<<<<<<< HEAD
  @Post({ outputType: Tuple(Hello, String, Number) })
  public getHelloTuple(): [Hello, string, number] {
=======
  @Post({ outputType: Tuple(Hello, String) })
  public getHelloTuple(): [Hello, string] {
>>>>>>> 948c5c8f
    return [
      {
        name: "name",
        address: "address",
      },
      "hello",
<<<<<<< HEAD
      1,
    ];
=======
    ];
  }

  @Post({ outputType: Union(Orange, Apple, JackFruit) })
  public getHelloUnion(): Orange | Apple | JackFruit {
    return {
      __typename: "Orange",
      ripeness: "ripe",
      tang: "tangy",
    };
>>>>>>> 948c5c8f
  }

  // TODO: Implement Union type
  // @Post({ outputType: Union(Hello, String) })
  // public getHelloUnion(): Hello | string {
  //   return {
  //     name: "name",
  //     address: "address",
  //   };
  // }
}

const c = new Controller();
c.getHello();<|MERGE_RESOLUTION|>--- conflicted
+++ resolved
@@ -10,16 +10,11 @@
 
 type MaybeClassTypes<T> = { [P in keyof T]: MaybeClassType<T[P]> };
 
-type MapScalar<T> = T extends String
-  ? string
-  : T extends Number
-  ? number
-  : T extends Boolean
-  ? boolean
-  : T extends undefined
-  ? undefined
-  : T extends null
-  ? null
+type MapScalar<T> = T extends String ? string
+  : T extends Number ? number
+  : T extends Boolean ? boolean
+  : T extends undefined ? undefined
+  : T extends null ? null
   : T;
 
 type MapTypes<T> = { [P in keyof T]: MapScalar<T[P]> };
@@ -86,14 +81,12 @@
 function Post<R>(options: PostOptions<R>) {
   return function post<T extends (...args: any[]) => MaybePromise<R>>(
     target: T,
-    context: ClassMethodDecoratorContext
+    context: ClassMethodDecoratorContext,
   ): void {
     const methodName = context.name;
     if (context.private) {
       throw new Error(
-        `'bound' cannot decorate private properties like ${
-          methodName as string
-        }.`
+        `'bound' cannot decorate private properties like ${methodName as string}.`,
       );
     }
     context.addInitializer(function (this: unknown) {
@@ -123,23 +116,15 @@
     ];
   }
 
-<<<<<<< HEAD
   @Post({ outputType: Tuple(Hello, String, Number) })
   public getHelloTuple(): [Hello, string, number] {
-=======
-  @Post({ outputType: Tuple(Hello, String) })
-  public getHelloTuple(): [Hello, string] {
->>>>>>> 948c5c8f
     return [
       {
         name: "name",
         address: "address",
       },
       "hello",
-<<<<<<< HEAD
       1,
-    ];
-=======
     ];
   }
 
@@ -150,7 +135,6 @@
       ripeness: "ripe",
       tang: "tangy",
     };
->>>>>>> 948c5c8f
   }
 
   // TODO: Implement Union type
