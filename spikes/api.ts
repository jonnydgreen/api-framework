--- conflicted
+++ resolved
@@ -65,9 +65,6 @@
   return tupleKey as unknown as MapTypes<[U, ...T]>;
 }
 
-<<<<<<< HEAD
-export type MaybePromise<T> = T | Promise<T>;
-=======
 const unionKey = Symbol("framework.union");
 
 type UnionTypes<T> = T extends (infer U)[] ? MapScalar<U> : never;
@@ -80,7 +77,6 @@
 }
 
 export type MaybePromise<T> = T;
->>>>>>> 24a1b058
 
 function Post<R>(options: PostOptions<R>) {
   return function post<T extends (...args: any[]) => MaybePromise<R>>(
